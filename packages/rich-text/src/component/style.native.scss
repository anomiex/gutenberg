--- conflicted
+++ resolved
@@ -9,10 +9,6 @@
 .richTextDark {
 	color: $white;
 	text-decoration-color: $blue-30;
-<<<<<<< HEAD
-	background-color: $black;
-=======
->>>>>>> ee3e0b28
 }
 
 .richTextPlaceholder {
