--- conflicted
+++ resolved
@@ -26,11 +26,7 @@
 
 import { EDITOR_SETTINGS_DEFAULTS } from './defaults.js';
 
-<<<<<<< HEAD
-EDITOR_SETTINGS_DEFAULTS.autosaveInterval = 2; // This is a way to override default on mobile
-=======
 EDITOR_SETTINGS_DEFAULTS.autosaveInterval = 0; // This is a way to override default behavior on mobile, and make it ping the native save at each keystroke
->>>>>>> ee3e0b28
 
 export * from './reducer.js';
 
