{
	"name": "@wordpress/list-reusable-blocks",
<<<<<<< HEAD
	"version": "1.12.0",
=======
	"version": "1.13.2",
>>>>>>> 251bab45
	"description": "Adding Export/Import support to the reusable blocks listing.",
	"author": "The WordPress Contributors",
	"license": "GPL-2.0-or-later",
	"keywords": [
		"templates",
		"reusable blocks"
	],
	"homepage": "https://github.com/WordPress/gutenberg/tree/master/packages/list-reusable-blocks/README.md",
	"repository": {
		"type": "git",
		"url": "https://github.com/WordPress/gutenberg.git",
		"directory": "packages/list-reusable-blocks"
	},
	"bugs": {
		"url": "https://github.com/WordPress/gutenberg/issues"
	},
	"main": "build/index.js",
	"module": "build-module/index.js",
	"dependencies": {
		"@babel/runtime": "^7.8.3",
		"@wordpress/api-fetch": "file:../api-fetch",
		"@wordpress/components": "file:../components",
		"@wordpress/compose": "file:../compose",
		"@wordpress/element": "file:../element",
		"@wordpress/i18n": "file:../i18n",
		"lodash": "^4.17.15"
	},
	"publishConfig": {
		"access": "public"
	}
}<|MERGE_RESOLUTION|>--- conflicted
+++ resolved
@@ -1,10 +1,6 @@
 {
 	"name": "@wordpress/list-reusable-blocks",
-<<<<<<< HEAD
-	"version": "1.12.0",
-=======
 	"version": "1.13.2",
->>>>>>> 251bab45
 	"description": "Adding Export/Import support to the reusable blocks listing.",
 	"author": "The WordPress Contributors",
 	"license": "GPL-2.0-or-later",
