--- conflicted
+++ resolved
@@ -7,20 +7,14 @@
 const fs = require( 'fs' ).promises;
 const dockerCompose = require( 'docker-compose' );
 const yaml = require( 'js-yaml' );
-<<<<<<< HEAD
-=======
 const inquirer = require( 'inquirer' );
->>>>>>> 251bab45
 
 /**
  * Promisified dependencies
  */
 const copyDir = util.promisify( require( 'copy-dir' ) );
 const sleep = util.promisify( setTimeout );
-<<<<<<< HEAD
-=======
 const rimraf = util.promisify( require( 'rimraf' ) );
->>>>>>> 251bab45
 
 /**
  * Internal dependencies
@@ -37,13 +31,6 @@
 	/**
 	 * Starts the development server.
 	 *
-<<<<<<< HEAD
-	 * @param {Object} options
-	 * @param {Object} options.spinner A CLI spinner which indicates progress.
-	 */
-	async start( { spinner } ) {
-		const config = await initConfig();
-=======
 	 * @param {Object}  options
 	 * @param {Object}  options.spinner A CLI spinner which indicates progress.
 	 * @param {boolean} options.debug   True if debug mode is enabled.
@@ -65,7 +52,6 @@
 		await checkForLegacyInstall( spinner );
 
 		const config = await initConfig( { spinner, debug } );
->>>>>>> 251bab45
 
 		spinner.text = 'Downloading WordPress.';
 
@@ -88,21 +74,15 @@
 			// Preemptively start the database while we wait for sources to download.
 			dockerCompose.upOne( 'mysql', {
 				config: config.dockerComposeConfigPath,
-<<<<<<< HEAD
-=======
 				log: config.debug,
->>>>>>> 251bab45
 			} ),
 
 			( async () => {
 				if ( config.coreSource ) {
 					await downloadSource( config.coreSource, {
 						onProgress: getProgressSetter( 'core' ),
-<<<<<<< HEAD
-=======
 						spinner,
 						debug: config.debug,
->>>>>>> 251bab45
 					} );
 					await copyCoreFiles(
 						config.coreSource.path,
@@ -114,13 +94,16 @@
 			...config.pluginSources.map( ( source ) =>
 				downloadSource( source, {
 					onProgress: getProgressSetter( source.basename ),
-<<<<<<< HEAD
+					spinner,
+					debug: config.debug,
 				} )
 			),
 
 			...config.themeSources.map( ( source ) =>
 				downloadSource( source, {
 					onProgress: getProgressSetter( source.basename ),
+					spinner,
+					debug: config.debug,
 				} )
 			),
 		] );
@@ -129,7 +112,16 @@
 
 		await dockerCompose.upMany( [ 'wordpress', 'tests-wordpress' ], {
 			config: config.dockerComposeConfigPath,
+			log: config.debug,
 		} );
+
+		if ( config.coreSource === null ) {
+			// Don't chown wp-content when it exists on the user's local filesystem.
+			await Promise.all( [
+				makeContentDirectoriesWritable( 'development', config ),
+				makeContentDirectoriesWritable( 'tests', config ),
+			] );
+		}
 
 		try {
 			await checkDatabaseConnection( config );
@@ -144,50 +136,6 @@
 			await sleep( 4000 );
 		}
 
-=======
-					spinner,
-					debug: config.debug,
-				} )
-			),
-
-			...config.themeSources.map( ( source ) =>
-				downloadSource( source, {
-					onProgress: getProgressSetter( source.basename ),
-					spinner,
-					debug: config.debug,
-				} )
-			),
-		] );
-
-		spinner.text = 'Starting WordPress.';
-
-		await dockerCompose.upMany( [ 'wordpress', 'tests-wordpress' ], {
-			config: config.dockerComposeConfigPath,
-			log: config.debug,
-		} );
-
-		if ( config.coreSource === null ) {
-			// Don't chown wp-content when it exists on the user's local filesystem.
-			await Promise.all( [
-				makeContentDirectoriesWritable( 'development', config ),
-				makeContentDirectoriesWritable( 'tests', config ),
-			] );
-		}
-
-		try {
-			await checkDatabaseConnection( config );
-		} catch ( error ) {
-			// Wait 30 seconds for MySQL to accept connections.
-			await retry( () => checkDatabaseConnection( config ), {
-				times: 30,
-				delay: 1000,
-			} );
-
-			// It takes 3-4 seconds for MySQL to be ready after it starts accepting connections.
-			await sleep( 4000 );
-		}
-
->>>>>>> 251bab45
 		// Retry WordPress installation in case MySQL *still* wasn't ready.
 		await Promise.all( [
 			retry( () => configureWordPress( 'development', config ), {
@@ -202,17 +150,6 @@
 	/**
 	 * Stops the development server.
 	 *
-<<<<<<< HEAD
-	 * @param {Object} options
-	 * @param {Object} options.spinner A CLI spinner which indicates progress.
-	 */
-	async stop( { spinner } ) {
-		const { dockerComposeConfigPath } = await initConfig();
-
-		spinner.text = 'Stopping WordPress.';
-
-		await dockerCompose.down( { config: dockerComposeConfigPath } );
-=======
 	 * @param {Object}  options
 	 * @param {Object}  options.spinner A CLI spinner which indicates progress.
 	 * @param {boolean} options.debug   True if debug mode is enabled.
@@ -229,7 +166,6 @@
 			config: dockerComposeConfigPath,
 			log: debug,
 		} );
->>>>>>> 251bab45
 
 		spinner.text = 'Stopped WordPress.';
 	},
@@ -237,14 +173,6 @@
 	/**
 	 * Wipes the development server's database, the tests server's database, or both.
 	 *
-<<<<<<< HEAD
-	 * @param {Object} options
-	 * @param {string} options.environment The environment to clean. Either 'development', 'tests', or 'all'.
-	 * @param {Object} options.spinner A CLI spinner which indicates progress.
-	 */
-	async clean( { environment, spinner } ) {
-		const config = await initConfig();
-=======
 	 * @param {Object}  options
 	 * @param {string}  options.environment The environment to clean. Either 'development', 'tests', or 'all'.
 	 * @param {Object}  options.spinner     A CLI spinner which indicates progress.
@@ -252,7 +180,6 @@
 	 */
 	async clean( { environment, spinner, debug } ) {
 		const config = await initConfig( { spinner, debug } );
->>>>>>> 251bab45
 
 		const description = `${ environment } environment${
 			environment === 'all' ? 's' : ''
@@ -285,15 +212,6 @@
 	/**
 	 * Runs an arbitrary command on the given Docker container.
 	 *
-<<<<<<< HEAD
-	 * @param {Object} options
-	 * @param {Object} options.container The Docker container to run the command on.
-	 * @param {Object} options.command The command to run.
-	 * @param {Object} options.spinner A CLI spinner which indicates progress.
-	 */
-	async run( { container, command, spinner } ) {
-		const config = await initConfig();
-=======
 	 * @param {Object}  options
 	 * @param {Object}  options.container The Docker container to run the command on.
 	 * @param {Object}  options.command   The command to run.
@@ -302,7 +220,6 @@
 	 */
 	async run( { container, command, spinner, debug } ) {
 		const config = await initConfig( { spinner, debug } );
->>>>>>> 251bab45
 
 		command = command.join( ' ' );
 
@@ -311,10 +228,7 @@
 		const result = await dockerCompose.run( container, command, {
 			config: config.dockerComposeConfigPath,
 			commandOptions: [ '--rm' ],
-<<<<<<< HEAD
-=======
 			log: config.debug,
->>>>>>> 251bab45
 		} );
 
 		if ( result.out ) {
@@ -337,24 +251,6 @@
 };
 
 /**
-<<<<<<< HEAD
- * Initializes the local environment so that Docker commands can be run. Reads
- * ./.wp-env.json, creates ~/.wp-env, and creates ~/.wp-env/docker-compose.yml.
- *
- * @return {Config} The-env config object.
- */
-async function initConfig() {
-	const configPath = path.resolve( '.wp-env.json' );
-	const config = await readConfig( configPath );
-
-	await fs.mkdir( config.workDirectoryPath, { recursive: true } );
-
-	await fs.writeFile(
-		config.dockerComposeConfigPath,
-		yaml.dump( buildDockerComposeConfig( config ) )
-	);
-
-=======
  * Checks for legacy installs and provides
  * the user the option to delete them.
  *
@@ -438,7 +334,6 @@
 		spinner.start();
 	}
 
->>>>>>> 251bab45
 	return config;
 }
 
@@ -470,8 +365,6 @@
 }
 
 /**
-<<<<<<< HEAD
-=======
  * Makes the WordPress content directories (wp-content, wp-content/plugins,
  * wp-content/themes) owned by the www-data user. This ensures that WordPress
  * can write to these directories.
@@ -501,7 +394,6 @@
 }
 
 /**
->>>>>>> 251bab45
  * Performs the given action again and again until it does not throw an error.
  *
  * @param {Function} action The action to perform.
@@ -529,18 +421,11 @@
  *
  * @param {Config} config The wp-env config object.
  */
-<<<<<<< HEAD
-async function checkDatabaseConnection( { dockerComposeConfigPath } ) {
-	await dockerCompose.run( 'cli', 'wp db check', {
-		config: dockerComposeConfigPath,
-		commandOptions: [ '--rm' ],
-=======
 async function checkDatabaseConnection( { dockerComposeConfigPath, debug } ) {
 	await dockerCompose.run( 'cli', 'wp db check', {
 		config: dockerComposeConfigPath,
 		commandOptions: [ '--rm' ],
 		log: debug,
->>>>>>> 251bab45
 	} );
 }
 
@@ -556,29 +441,16 @@
 	const options = {
 		config: config.dockerComposeConfigPath,
 		commandOptions: [ '--rm' ],
-<<<<<<< HEAD
-	};
-
-=======
 		log: config.debug,
 	};
 
 	const port = environment === 'development' ? config.port : config.testsPort;
 
->>>>>>> 251bab45
 	// Install WordPress.
 	await dockerCompose.run(
 		environment === 'development' ? 'cli' : 'tests-cli',
 		`wp core install
-<<<<<<< HEAD
-			--url=localhost:${
-				environment === 'development'
-					? process.env.WP_ENV_PORT || '8888'
-					: process.env.WP_ENV_TESTS_PORT || '8889'
-			}
-=======
 			--url=localhost:${ port }
->>>>>>> 251bab45
 			--title='${ config.name }'
 			--admin_user=admin
 			--admin_password=password
@@ -587,8 +459,6 @@
 		options
 	);
 
-<<<<<<< HEAD
-=======
 	// Set wp-config.php values.
 	for ( const [ key, value ] of Object.entries( config.config ) ) {
 		const command = [ 'wp', 'config', 'set', key, value ];
@@ -602,7 +472,6 @@
 		);
 	}
 
->>>>>>> 251bab45
 	// Activate all plugins.
 	for ( const pluginSource of config.pluginSources ) {
 		await dockerCompose.run(
@@ -629,12 +498,6 @@
  * @param {string} environment The environment to clean. Either 'development', 'tests', or 'all'.
  * @param {Config} config The wp-env config object.
  */
-<<<<<<< HEAD
-async function resetDatabase( environment, { dockerComposeConfigPath } ) {
-	const options = {
-		config: dockerComposeConfigPath,
-		commandOptions: [ '--rm' ],
-=======
 async function resetDatabase(
 	environment,
 	{ dockerComposeConfigPath, debug }
@@ -643,7 +506,6 @@
 		config: dockerComposeConfigPath,
 		commandOptions: [ '--rm' ],
 		log: debug,
->>>>>>> 251bab45
 	};
 
 	const tasks = [];
