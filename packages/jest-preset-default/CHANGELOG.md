<<<<<<< HEAD
## master

### New Features

- Add `@wordpress/test-utils/extend-expect` to Jest setup ([18855](https://github.com/WordPress/gutenberg/pull/18855)).
=======
## 5.3.1 (2020-01-01)

### Bug Fixes

- Fix preset file extension for inclusion in NPM deployments. ([#19306](https://github.com/WordPress/gutenberg/pull/19306)).

## 5.3.0 (2019-12-20)

### New Features

- Added support to collapse or omit successful test results from Travis CI builds ([#16744](https://github.com/WordPress/gutenberg/issues/16744))


## 5.2.0 (2019-11-15)
>>>>>>> 6106c7e8

## 5.1.0 (2019-09-03)

### Bug Fixes

- Add `wordpress` folder to the list of ignored paths ([#17296](https://github.com/WordPress/gutenberg/pull/17296)).

## 5.0.0 (2019-08-29)

### Breaking Changes

- Files with `.spec.js` suffix are no longer matched as test files by default.

### New Features

- Align `testMatch` config option with Jest and allow test files with `.ts` suffix.

## 4.0.0 (2019-03-06)

### Breaking Changes

- The bundled `jest` dependency has been updated from requiring `^23.6.0` to requiring `^24.1.0` (see [Breaking Changes](https://jestjs.io/blog/2019/01/25/jest-24-refreshing-polished-typescript-friendly#breaking-changes), [#13922](https://github.com/WordPress/gutenberg/pull/13922)).
- The bundled `jest-enzyme` dependency has been removed completely ([#13922](https://github.com/WordPress/gutenberg/pull/13922)).

### Internal

- The bundled `enzyme` dependency has been updated from requiring `^3.7.0` to requiring `^3.9.0` ([#13922](https://github.com/WordPress/gutenberg/pull/13922)).
- The bundled `enzyme-adapter-react-16` dependency has been updated from requiring `^1.6.0` to requiring `^1.10.0` ([#13922](https://github.com/WordPress/gutenberg/pull/13922)).

## 3.0.3 (2018-11-20)

## 3.0.2 (2018-11-09)

## 3.0.1 (2018-11-09)

## 3.0.0 (2018-11-03)

### Breaking Change

- Remove coverage support.

## 2.0.0 (2018-07-12)

### Breaking Change

- Updated code to work with Babel 7 ([#7832](https://github.com/WordPress/gutenberg/pull/7832))

### Internal

- Moved `@WordPress/packages` repository to `@WordPress/gutenberg` ([#7805](https://github.com/WordPress/gutenberg/pull/7805))

## 1.0.6 (2018-05-18)

### Polish

- Fix: Standardized `package.json` format ([#119](https://github.com/WordPress/packages/pull/119))

## 1.0.5 (2018-03-22)

### Polish

- Docs: Wrap filename in backticks ([#89](https://github.com/WordPress/packages/pull/89))
- Add `jest-preset` keyword to `jest-preset-default` package ([#92](https://github.com/WordPress/packages/pull/92))<|MERGE_RESOLUTION|>--- conflicted
+++ resolved
@@ -1,10 +1,9 @@
-<<<<<<< HEAD
 ## master
 
 ### New Features
 
 - Add `@wordpress/test-utils/extend-expect` to Jest setup ([18855](https://github.com/WordPress/gutenberg/pull/18855)).
-=======
+
 ## 5.3.1 (2020-01-01)
 
 ### Bug Fixes
@@ -19,7 +18,6 @@
 
 
 ## 5.2.0 (2019-11-15)
->>>>>>> 6106c7e8
 
 ## 5.1.0 (2019-09-03)
 
