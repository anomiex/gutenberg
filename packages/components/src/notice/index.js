--- conflicted
+++ resolved
@@ -8,12 +8,8 @@
  * WordPress dependencies
  */
 import { __ } from '@wordpress/i18n';
-<<<<<<< HEAD
-import { RawHTML } from '@wordpress/element';
-=======
 import { RawHTML, useEffect, renderToString } from '@wordpress/element';
 import { speak } from '@wordpress/a11y';
->>>>>>> 251bab45
 import { close } from '@wordpress/icons';
 
 /**
@@ -73,11 +69,8 @@
 	politeness = getDefaultPoliteness( status ),
 	__unstableHTML,
 } ) {
-<<<<<<< HEAD
-=======
 	useSpokenMessage( spokenMessage, politeness );
 
->>>>>>> 251bab45
 	const classes = classnames(
 		className,
 		'components-notice',
