--- conflicted
+++ resolved
@@ -1800,7 +1800,6 @@
 }
 
 /**
-<<<<<<< HEAD
  * Returns an array of clientIds for hovered blocks set in full site editing.
  * Block Ids set in FSE are ordered from child to parent.
  *
@@ -1842,8 +1841,8 @@
 export function __experimentalGetHoveredBlocksEventData( state ) {
 	return state.hoveredBlocks.eventData;
 }
-=======
- * Returns the clientId for the first 'active' block of a given array of block names.
+
+/** Returns the clientId for the first 'active' block of a given array of block names.
  * A block is 'active' if it (or a child) is the selected block.
  * Returns the first match moving up the DOM from the selected block.
  *
@@ -1886,5 +1885,4 @@
 		state.selectionEnd.clientId,
 		validBlockNames,
 	]
-);
->>>>>>> 4d544b72
+);