--- conflicted
+++ resolved
@@ -16,7 +16,6 @@
 	margin: 0;
 }
 
-<<<<<<< HEAD
 .block-editor-block-navigation__item {
 	display: flex;
 	align-items: center;
@@ -55,7 +54,6 @@
 }
 
 // Styles for nested block navigation lists.
-=======
 .block-editor-block-navigation__list .block-editor-button-block-appender {
 	outline: none;
 	background: none;
@@ -74,7 +72,7 @@
 	}
 }
 
->>>>>>> c4bde226
+// Styles for nested block navigation lists.
 .block-editor-block-navigation__list .block-editor-block-navigation__list {
 	margin-top: 2px;
 	border-left: $tree-border-width solid $light-gray-900;
