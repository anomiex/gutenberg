$block-inserter-content-height: 350px;
$block-inserter-tabs-height: 44px;
$block-inserter-search-height: 38px;

.block-editor-inserter {
	display: inline-block;
	background: none;
	border: none;
	padding: 0;
	font-family: $default-font;
	font-size: $default-font-size;
	line-height: $default-line-height;

	@include break-medium {
		position: relative;
	}
}

.block-editor-inserter__popover > .components-popover__content {
	padding: 0 0 $border-width 0;

	@include break-medium {
		overflow-y: visible;
		height: $block-inserter-content-height + $block-inserter-tabs-height + $block-inserter-search-height;
	}
}

<<<<<<< HEAD
.block-editor-inserter__toggle {
=======
.block-editor-inserter__toggle.components-button {
	display: inline-flex;
	align-items: center;
	cursor: pointer;
	border: none;
	outline: none;
	padding: 0;
>>>>>>> 251bab45
	transition: color 0.2s ease;
	@include reduce-motion("transition");
}

.block-editor-inserter__menu {
	height: 100%;
	display: flex;
	width: auto;
	min-width: 400px;
	position: relative;

	@include break-medium {
		width: 400px;

		&.has-help-panel {
			width: 700px;
		}
	}
}

.block-editor-inserter__main-area {
	width: auto;
	display: flex;
	flex-direction: column;
	height: 100%;
	@include break-medium {
		width: 400px;
		position: relative;
	}
}

.block-editor-inserter__inline-elements {
	margin-top: -1px;
}

.block-editor-inserter__menu.is-bottom::after {
	border-bottom-color: $white;
}

.components-popover.block-editor-inserter__popover {
	z-index: z-index(".components-popover.block-editor-inserter__popover");
}

.components-popover input[type="search"].block-editor-inserter__search {
	display: block;
	margin: $grid-unit-20;
	padding: 11px $grid-unit-20;
	position: relative;
	z-index: 1;
	border-radius: $radius-round-rectangle;

	/* Fonts smaller than 16px causes mobile safari to zoom. */
	font-size: $mobile-text-min-font-size;
	@include break-small {
		font-size: $default-font-size;
	}

	&:focus {
		@include input-style__focus();
	}
}

.block-editor-inserter__results {
	flex-grow: 1;
	overflow: auto;
	position: relative;
	z-index: 1; // Necessary for the stacked card below parent blocks to show up.
	padding: 0 $grid-unit-20 $grid-unit-20 $grid-unit-20;

	&:focus {
		outline: $border-width dotted $dark-gray-500;
	}

	@include break-medium {
		height: $block-inserter-content-height + $block-inserter-tabs-height;
	}

	// Don't show the top border on the first panel, let the Search border be the border.
	[role="presentation"] + .components-panel__body {
		border-top: none;
	}
}

.block-editor-inserter__popover .block-editor-block-types-list {
	margin: 0 -8px;
}

.block-editor-inserter__reusable-blocks-panel {
	position: relative;
	text-align: right;
}

.block-editor-inserter__manage-reusable-blocks {
	margin: $grid-unit-20 0 0 $grid-unit-20;
}

.block-editor-inserter__no-results {
	font-style: italic;
	padding: 24px;
	text-align: center;
}

.block-editor-inserter__child-blocks {
	padding: 0 $grid-unit-20;
}

.block-editor-inserter__parent-block-header {
	display: flex;
	align-items: center;

	h2 {
		font-size: 13px;
	}

	.block-editor-block-icon {
		margin-right: $grid-unit-10;
	}
}

.block-editor-inserter__menu-help-panel {
	display: none;
	border-left: $border-width solid $light-gray-500;
	width: 300px;
	height: 100%;
	padding: 20px;
	overflow-y: auto;

	@include break-medium {
		display: flex;
		flex-direction: column;
	}

	.block-editor-block-card {
		padding-bottom: 20px;
		margin-bottom: 20px;
		border-bottom: $border-width solid $light-gray-500;
		@include edit-post__fade-in-animation();
	}

	.block-editor-inserter__preview {
		display: flex;
		flex-grow: 2;
	}
}

.block-editor-inserter__menu-help-panel-no-block {
	display: flex;
	height: 100%;
	flex-direction: column;
	@include edit-post__fade-in-animation();

	.block-editor-inserter__menu-help-panel-no-block-text {
		flex-grow: 1;

		h4 {
			font-size: $big-font-size;
		}
	}

	.components-notice {
		margin: 0;
	}

	h4 {
		margin-top: 0;
	}
}

.block-editor-inserter__menu-help-panel-hover-area {
	flex-grow: 1;
	margin-top: 20px;
	padding: 20px;
	border: 1px dotted $light-gray-500;
	display: flex;
	align-items: center;
	text-align: center;
}

.block-editor-inserter__menu-help-panel-title {
	font-size: $big-font-size;
	font-weight: 600;
	margin-bottom: 20px;
}

.block-editor-inserter__preview-content {
	border: $border-width solid $light-gray-500;
	border-radius: $radius-round-rectangle;
	min-height: 150px;
	display: grid;
	flex-grow: 2;

	.block-editor-block-preview__container {
		margin-right: 0;
		margin-left: 0;
		padding: 10px;
	}
}

.block-editor-inserter__preview-content-missing {
	flex: 1;
	display: flex;
	justify-content: center;
	color: $dark-gray-400;
	border: $border-width solid $light-gray-500;
	border-radius: $radius-round-rectangle;
	align-items: center;
}<|MERGE_RESOLUTION|>--- conflicted
+++ resolved
@@ -25,9 +25,6 @@
 	}
 }
 
-<<<<<<< HEAD
-.block-editor-inserter__toggle {
-=======
 .block-editor-inserter__toggle.components-button {
 	display: inline-flex;
 	align-items: center;
@@ -35,7 +32,6 @@
 	border: none;
 	outline: none;
 	padding: 0;
->>>>>>> 251bab45
 	transition: color 0.2s ease;
 	@include reduce-motion("transition");
 }
