--- conflicted
+++ resolved
@@ -111,12 +111,9 @@
 			style,
 			shouldShowInsertionPointBefore,
 			shouldShowInsertionPointAfter,
-<<<<<<< HEAD
-			__experimentalMoverDirection,
-=======
 			marginVertical = styles.defaultBlock.marginTop,
 			marginHorizontal = styles.defaultBlock.marginLeft,
->>>>>>> a760d745
+			__experimentalMoverDirection,
 		} = this.props;
 
 		const { blockToolbar, blockBorder, headerToolbar } = styles;
@@ -124,16 +121,14 @@
 		const forceRefresh =
 			shouldShowInsertionPointBefore || shouldShowInsertionPointAfter;
 
-<<<<<<< HEAD
-		const horizontalDirection =
-			__experimentalMoverDirection === 'horizontal';
-=======
 		const containerStyle = {
 			flex: isRootList ? 1 : 0,
 			marginVertical: isRootList ? 0 : -marginVertical,
 			marginHorizontal: isRootList ? 0 : -marginHorizontal,
 		};
->>>>>>> a760d745
+
+		const horizontalDirection =
+			__experimentalMoverDirection === 'horizontal';
 
 		return (
 			<View
@@ -199,14 +194,11 @@
 			isReadOnly,
 			shouldShowInsertionPointBefore,
 			shouldShowInsertionPointAfter,
-<<<<<<< HEAD
+			marginVertical = styles.defaultBlock.marginTop,
+			marginHorizontal = styles.defaultBlock.marginLeft,
 			customOnDelete,
 			customOnAdd,
 			__experimentalMoverDirection,
-=======
-			marginVertical = styles.defaultBlock.marginTop,
-			marginHorizontal = styles.defaultBlock.marginLeft,
->>>>>>> a760d745
 		} = this.props;
 
 		const horizontalDirection =
