--- conflicted
+++ resolved
@@ -56,18 +56,10 @@
 	margin-right: -$block-edge-to-content;
 }
 
-<<<<<<< HEAD
 .neutralToolbarSelected {
 	margin-bottom: -$block-edge-to-content;
 }
 
-.containerToolbar {
-	width: 100%;
-	align-self: center;
-}
-
-=======
->>>>>>> a29bf44a
 .solidBorder {
 	position: absolute;
 	top: -$solid-border-space;
