/**
 * External dependencies
 */
import { View, Text, TouchableWithoutFeedback } from 'react-native';
import { uniqWith } from 'lodash';

/**
 * WordPress dependencies
 */
import { __, sprintf } from '@wordpress/i18n';
import {
	MediaUpload,
	MEDIA_TYPE_IMAGE,
	MEDIA_TYPE_VIDEO,
} from '@wordpress/block-editor';
import { withPreferredColorScheme } from '@wordpress/compose';
import { useRef } from '@wordpress/element';
<<<<<<< HEAD
=======
import { Icon, plusCircleFilled } from '@wordpress/icons';
>>>>>>> 251bab45

/**
 * Internal dependencies
 */
import styles from './styles.scss';

// remove duplicates after gallery append
const dedupMedia = ( media ) =>
	uniqWith(
		media,
		( media1, media2 ) =>
			media1.id === media2.id || media1.url === media2.url
	);

function MediaPlaceholder( props ) {
	const {
		addToGallery,
		allowedTypes = [],
		labels = {},
		icon,
		onSelect,
		__experimentalOnlyMediaLibrary,
		isAppender,
		disableMediaButtons,
		getStylesFromColorScheme,
		multiple,
		value = [],
	} = props;

	// use ref to keep media array current for callbacks during rerenders
	const mediaRef = useRef( value );
	mediaRef.current = value;

	// append and deduplicate media array for gallery use case
	const setMedia =
		multiple && addToGallery
			? ( selected ) =>
					onSelect(
						dedupMedia( [ ...mediaRef.current, ...selected ] )
					)
			: onSelect;

	const isOneType = allowedTypes.length === 1;
	const isImage = isOneType && allowedTypes.includes( MEDIA_TYPE_IMAGE );
	const isVideo = isOneType && allowedTypes.includes( MEDIA_TYPE_VIDEO );

	let placeholderTitle = labels.title;
	if ( placeholderTitle === undefined ) {
		placeholderTitle = __( 'Media' );
		if ( isImage ) {
			placeholderTitle = __( 'Image' );
		} else if ( isVideo ) {
			placeholderTitle = __( 'Video' );
		}
	}

	let instructions = labels.instructions;
	if ( instructions === undefined ) {
		if ( isImage ) {
			instructions = __( 'ADD IMAGE' );
		} else if ( isVideo ) {
			instructions = __( 'ADD VIDEO' );
		} else {
			instructions = __( 'ADD IMAGE OR VIDEO' );
		}
	}

	let accessibilityHint = __( 'Double tap to select' );
	if ( isImage ) {
		accessibilityHint = __( 'Double tap to select an image' );
	} else if ( isVideo ) {
		accessibilityHint = __( 'Double tap to select a video' );
	}

	const emptyStateTitleStyle = getStylesFromColorScheme(
		styles.emptyStateTitle,
		styles.emptyStateTitleDark
	);
	const addMediaButtonStyle = getStylesFromColorScheme(
		styles.addMediaButton,
		styles.addMediaButtonDark
	);

	const renderContent = () => {
		if ( isAppender === undefined || ! isAppender ) {
			return (
				<>
					<View style={ styles.modalIcon }>{ icon }</View>
					<Text style={ emptyStateTitleStyle }>
						{ placeholderTitle }
					</Text>
					<Text style={ styles.emptyStateDescription }>
						{ instructions }
					</Text>
				</>
			);
		} else if ( isAppender && ! disableMediaButtons ) {
			return (
				<Icon
					icon={ plusCircleFilled }
					style={ addMediaButtonStyle }
					color={ addMediaButtonStyle.color }
					size={ addMediaButtonStyle.size }
				/>
			);
		}
	};

	if ( isAppender && disableMediaButtons ) {
		return null;
	}

	const appenderStyle = getStylesFromColorScheme(
		styles.appender,
		styles.appenderDark
	);
	const emptyStateContainerStyle = getStylesFromColorScheme(
		styles.emptyStateContainer,
		styles.emptyStateContainerDark
	);

	return (
		<View style={ { flex: 1 } }>
			<MediaUpload
				allowedTypes={ allowedTypes }
				onSelect={ setMedia }
				__experimentalOnlyMediaLibrary={
					__experimentalOnlyMediaLibrary
				}
				multiple={ multiple }
				render={ ( { open, getMediaOptions } ) => {
					return (
						<TouchableWithoutFeedback
							accessibilityLabel={ sprintf(
								/* translators: accessibility text for the media block empty state. %s: media type */
								__( '%s block. Empty' ),
								placeholderTitle
							) }
							accessibilityRole={ 'button' }
							accessibilityHint={ accessibilityHint }
							onPress={ ( event ) => {
								props.onFocus( event );
								open();
							} }
						>
							<View
								style={ [
									emptyStateContainerStyle,
									isAppender && appenderStyle,
								] }
							>
								{ getMediaOptions() }
								{ renderContent() }
							</View>
						</TouchableWithoutFeedback>
					);
				} }
			/>
		</View>
	);
}

export default withPreferredColorScheme( MediaPlaceholder );<|MERGE_RESOLUTION|>--- conflicted
+++ resolved
@@ -15,10 +15,7 @@
 } from '@wordpress/block-editor';
 import { withPreferredColorScheme } from '@wordpress/compose';
 import { useRef } from '@wordpress/element';
-<<<<<<< HEAD
-=======
 import { Icon, plusCircleFilled } from '@wordpress/icons';
->>>>>>> 251bab45
 
 /**
  * Internal dependencies
