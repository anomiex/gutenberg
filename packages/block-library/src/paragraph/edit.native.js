--- conflicted
+++ resolved
@@ -7,49 +7,6 @@
 	AlignmentToolbar,
 	BlockControls,
 	RichText,
-<<<<<<< HEAD
-} from '@wordpress/block-editor';
-
-/**
- * Internal dependencies
- */
-
-const name = 'core/paragraph';
-
-class ParagraphEdit extends Component {
-	constructor( props ) {
-		super( props );
-		this.onReplace = this.onReplace.bind( this );
-	}
-
-	onReplace( blocks ) {
-		const { attributes, onReplace } = this.props;
-		onReplace(
-			blocks.map( ( block, index ) =>
-				index === 0 && block.name === name
-					? {
-							...block,
-							attributes: {
-								...attributes,
-								...block.attributes,
-							},
-					  }
-					: block
-			)
-		);
-	}
-
-	render() {
-		const {
-			attributes,
-			setAttributes,
-			mergeBlocks,
-			onReplace,
-			style,
-		} = this.props;
-
-		const { align, content, placeholder } = attributes;
-=======
 	__experimentalUseColors,
 } from '@wordpress/block-editor';
 
@@ -69,7 +26,6 @@
 		{ name: 'textColor', property: 'color' },
 	] );
 	/* eslint-enable @wordpress/no-unused-vars-before-return */
->>>>>>> 251bab45
 
 	return (
 		<>
