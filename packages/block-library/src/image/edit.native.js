/**
 * External dependencies
 */
import React from 'react';
import { View, ImageBackground, Text, TouchableWithoutFeedback, Dimensions } from 'react-native';
import {
	requestMediaImport,
	mediaUploadSync,
	requestImageFailedRetryDialog,
	requestImageUploadCancelDialog,
	requestImageFullscreenPreview,
} from 'react-native-gutenberg-bridge';
import { isEmpty, map, get } from 'lodash';

/**
 * WordPress dependencies
 */
import {
	CycleSelectControl,
	Icon,
	PanelBody,
	PanelActions,
	TextControl,
	ToggleControl,
	ToolbarButton,
	ToolbarGroup,
} from '@wordpress/components';

import {
	BlockCaption,
	MediaPlaceholder,
	MediaUpload,
	MediaUploadProgress,
	MEDIA_TYPE_IMAGE,
	BlockControls,
	InspectorControls,
	BlockAlignmentToolbar,
} from '@wordpress/block-editor';
import { __, sprintf } from '@wordpress/i18n';
import { isURL } from '@wordpress/url';
import { doAction, hasAction } from '@wordpress/hooks';
import { compose, withPreferredColorScheme } from '@wordpress/compose';
import { withSelect } from '@wordpress/data';

/**
 * Internal dependencies
 */
import styles from './styles.scss';
import SvgIcon, { editImageIcon } from './icon';
import SvgIconRetry from './icon-retry';
import { getUpdatedLinkTargetSettings } from './utils';

import {
	LINK_DESTINATION_CUSTOM,
	LINK_DESTINATION_NONE,
	DEFAULT_SIZE_SLUG,
} from './constants';

const ICON_TYPE = {
	PLACEHOLDER: 'placeholder',
	RETRY: 'retry',
	UPLOAD: 'upload',
};

// Default Image ratio 4:3
const IMAGE_ASPECT_RATIO = 4 / 3;

const getUrlForSlug = ( image, { sizeSlug } ) => {
	return get( image, [ 'media_details', 'sizes', sizeSlug, 'source_url' ] );
};

export class ImageEdit extends React.Component {
	constructor( props ) {
		super( props );

		this.state = {
			isCaptionSelected: false,
		};

		this.finishMediaUploadWithSuccess = this.finishMediaUploadWithSuccess.bind( this );
		this.finishMediaUploadWithFailure = this.finishMediaUploadWithFailure.bind( this );
		this.mediaUploadStateReset = this.mediaUploadStateReset.bind( this );
		this.onSelectMediaUploadOption = this.onSelectMediaUploadOption.bind( this );
		this.updateMediaProgress = this.updateMediaProgress.bind( this );
		this.updateAlt = this.updateAlt.bind( this );
		this.updateImageURL = this.updateImageURL.bind( this );
		this.onSetLinkDestination = this.onSetLinkDestination.bind( this );
		this.onSetNewTab = this.onSetNewTab.bind( this );
		this.onSetSizeSlug = this.onSetSizeSlug.bind( this );
		this.onImagePressed = this.onImagePressed.bind( this );
		this.onClearSettings = this.onClearSettings.bind( this );
		this.onFocusCaption = this.onFocusCaption.bind( this );
		this.updateAlignment = this.updateAlignment.bind( this );
	}

	componentDidMount() {
		const { attributes, setAttributes } = this.props;

		// This will warn when we have `id` defined, while `url` is undefined.
		// This may help track this issue: https://github.com/wordpress-mobile/WordPress-Android/issues/9768
		// where a cancelled image upload was resulting in a subsequent crash.
		if ( attributes.id && ! attributes.url ) {
			// eslint-disable-next-line no-console
			console.warn( 'Attributes has id with no url.' );
		}

		// Detect any pasted image and start an upload
		if ( ! attributes.id && attributes.url && attributes.url.indexOf( 'file:' ) === 0 ) {
			requestMediaImport( attributes.url, ( id, url ) => {
				if ( url ) {
					setAttributes( { id, url } );
				}
			} );
		}

		// Make sure we mark any temporary images as failed if they failed while
		// the editor wasn't open
		if ( attributes.id && attributes.url && ! isURL( attributes.url ) ) {
			mediaUploadSync();
		}
	}

	componentWillUnmount() {
		// this action will only exist if the user pressed the trash button on the block holder
		if ( hasAction( 'blocks.onRemoveBlockCheckUpload' ) && this.state.isUploadInProgress ) {
			doAction( 'blocks.onRemoveBlockCheckUpload', this.props.attributes.id );
		}
	}

	componentDidUpdate( previousProps ) {
		if ( ! previousProps.image && this.props.image ) {
			const { image, attributes } = this.props;
			const url = getUrlForSlug( image, attributes ) || image.source_url;
			this.props.setAttributes( { url } );
		}
	}

	static getDerivedStateFromProps( props, state ) {
		// Avoid a UI flicker in the toolbar by insuring that isCaptionSelected
		// is updated immediately any time the isSelected prop becomes false
		return {
			isCaptionSelected: props.isSelected && state.isCaptionSelected,
		};
	}

	onImagePressed() {
		const { attributes } = this.props;

		if ( this.state.isUploadInProgress ) {
			requestImageUploadCancelDialog( attributes.id );
		} else if ( attributes.id && ! isURL( attributes.url ) ) {
			requestImageFailedRetryDialog( attributes.id );
		} else if ( ! this.state.isCaptionSelected ) {
			requestImageFullscreenPreview( attributes.url );
		}

		this.setState( {
			isCaptionSelected: false,
		} );
	}

	updateMediaProgress( payload ) {
		const { setAttributes } = this.props;
		if ( payload.mediaUrl ) {
			setAttributes( { url: payload.mediaUrl } );
		}

		if ( ! this.state.isUploadInProgress ) {
			this.setState( { isUploadInProgress: true } );
		}
	}

	finishMediaUploadWithSuccess( payload ) {
		const { setAttributes } = this.props;

		setAttributes( { url: payload.mediaUrl, id: payload.mediaServerId } );
		this.setState( { isUploadInProgress: false } );
	}

	finishMediaUploadWithFailure( payload ) {
		const { setAttributes } = this.props;

		setAttributes( { id: payload.mediaId } );
		this.setState( { isUploadInProgress: false } );
	}

	mediaUploadStateReset() {
		const { setAttributes } = this.props;

		setAttributes( { id: null, url: null } );
		this.setState( { isUploadInProgress: false } );
	}

	updateAlt( newAlt ) {
		this.props.setAttributes( { alt: newAlt } );
	}

	updateImageURL( url ) {
		this.props.setAttributes( { url, width: undefined, height: undefined } );
	}

	updateAlignment( nextAlign ) {
		this.props.setAttributes( { align: nextAlign } );
	}

	onSetLinkDestination( href ) {
		this.props.setAttributes( {
			linkDestination: LINK_DESTINATION_CUSTOM,
			href,
		} );
	}

	onSetNewTab( value ) {
		const updatedLinkTarget = getUpdatedLinkTargetSettings( value, this.props.attributes );
		this.props.setAttributes( updatedLinkTarget );
	}

	onSetSizeSlug( sizeSlug ) {
		const { image } = this.props;

		const url = getUrlForSlug( image, { sizeSlug } );
		if ( ! url ) {
			return null;
		}

		this.props.setAttributes( {
			url,
			width: undefined,
			height: undefined,
			sizeSlug,
		} );
	}

	onClearSettings() {
		this.props.setAttributes( {
			alt: '',
			linkDestination: LINK_DESTINATION_NONE,
			href: undefined,
			linkTarget: undefined,
			sizeSlug: DEFAULT_SIZE_SLUG,
			rel: undefined,
		} );
	}

	onSelectMediaUploadOption( media ) {
		const { id, url } = this.props.attributes;

		const mediaAttributes = {
			id: media.id,
			url: media.url,
		};

		let additionalAttributes;
		// Reset the dimension attributes if changing to a different image.
		if ( ! media.id || media.id !== id ) {
			additionalAttributes = {
				width: undefined,
				height: undefined,
				sizeSlug: DEFAULT_SIZE_SLUG,
			};
		} else {
			// Keep the same url when selecting the same file, so "Image Size" option is not changed.
			additionalAttributes = { url };
		}

		this.props.setAttributes( {
			...mediaAttributes,
			...additionalAttributes,
		} );
	}

	onFocusCaption() {
		if ( this.props.onFocus ) {
			this.props.onFocus();
		}
		if ( ! this.state.isCaptionSelected ) {
			this.setState( {
				isCaptionSelected: true,
			} );
		}
	}

	getIcon( iconType ) {
		let iconStyle;
		switch ( iconType ) {
			case ICON_TYPE.RETRY:
				return <Icon icon={ SvgIconRetry } { ...styles.iconRetry } />;
			case ICON_TYPE.PLACEHOLDER:
				iconStyle = this.props.getStylesFromColorScheme( styles.iconPlaceholder, styles.iconPlaceholderDark );
				break;
			case ICON_TYPE.UPLOAD:
				iconStyle = this.props.getStylesFromColorScheme( styles.iconUpload, styles.iconUploadDark );
				break;
		}
		return <Icon icon={ SvgIcon } { ...iconStyle } />;
	}

	render() {
		const { attributes, isSelected, image, imageSizes } = this.props;
		const { align, url, height, width, alt, href, id, linkTarget, sizeSlug } = attributes;

		const actions = [ { label: __( 'Clear All Settings' ), onPress: this.onClearSettings } ];

		const getImageSizeOptions = () => map( imageSizes, ( { label, slug } ) => {
			return {
				value: slug,
				label,
			};
		} );

		const getToolbarEditButton = ( open ) => (
			<BlockControls>
				<ToolbarGroup>
					<ToolbarButton
						title={ __( 'Edit image' ) }
						icon={ editImageIcon }
						onClick={ open }
					/>
				</ToolbarGroup>
				<BlockAlignmentToolbar
					value={ align }
					onChange={ this.updateAlignment }
					isCollapsed={ false }
				/>
			</BlockControls>
		);

		const getInspectorControls = () => (
			<InspectorControls>
				<PanelBody title={ __( 'Image Settings' ) } >
					<TextControl
						icon={ 'admin-links' }
						label={ __( 'Link To' ) }
						value={ href || '' }
						valuePlaceholder={ __( 'Add URL' ) }
						onChange={ this.onSetLinkDestination }
						autoCapitalize="none"
						autoCorrect={ false }
						keyboardType="url"
					/>
					<ToggleControl
						icon={ 'external' }
						label={ __( 'Open in new tab' ) }
						checked={ linkTarget === '_blank' }
						onChange={ this.onSetNewTab }
					/>
<<<<<<< HEAD
					{ image &&
						<SelectControl
=======
					{ // eslint-disable-next-line no-undef
						image && __DEV__ &&
						<CycleSelectControl
>>>>>>> c4be661c
							icon={ 'editor-expand' }
							label={ __( 'Size' ) }
							value={ sizeSlug || DEFAULT_SIZE_SLUG }
							onChangeValue={ ( newValue ) => this.onSetSizeSlug( newValue ) }
							options={ getImageSizeOptions() }
						/> }
					<TextControl
						icon={ 'editor-textcolor' }
						label={ __( 'Alt Text' ) }
						value={ alt || '' }
						valuePlaceholder={ __( 'None' ) }
						separatorType={ 'none' }
						onChangeValue={ this.updateAlt }
					/>
				</PanelBody>
				<PanelActions actions={ actions } />
			</InspectorControls>
		);

		if ( ! url ) {
			return (
				<View style={ { flex: 1 } } >
					<MediaPlaceholder
						allowedTypes={ [ MEDIA_TYPE_IMAGE ] }
						onSelect={ this.onSelectMediaUploadOption }
						icon={ this.getIcon( ICON_TYPE.PLACEHOLDER ) }
						onFocus={ this.props.onFocus }
					/>
				</View>
			);
		}

		const alignToFlex = {
			left: 'flex-start',
			center: 'center',
			right: 'flex-end',
			full: 'center',
			wide: 'center',
		};

		const imageContainerHeight = Dimensions.get( 'window' ).width / IMAGE_ASPECT_RATIO;

		const getImageComponent = ( openMediaOptions, getMediaOptions ) => (
			<TouchableWithoutFeedback
				accessible={ ! isSelected }
				onPress={ this.onImagePressed }
				onLongPress={ openMediaOptions }
				disabled={ ! isSelected }
			>
				<View style={ { flex: 1 } }>
					{ getInspectorControls() }
					{ getMediaOptions() }
					{ ( ! this.state.isCaptionSelected ) &&
						getToolbarEditButton( openMediaOptions )
					}
					<MediaUploadProgress
						height={ height }
						width={ width }
						coverUrl={ url }
						mediaId={ id }
						onUpdateMediaProgress={ this.updateMediaProgress }
						onFinishMediaUploadWithSuccess={ this.finishMediaUploadWithSuccess }
						onFinishMediaUploadWithFailure={ this.finishMediaUploadWithFailure }
						onMediaUploadStateReset={ this.mediaUploadStateReset }
						renderContent={ ( { isUploadInProgress, isUploadFailed, finalWidth, finalHeight, imageWidthWithinContainer, retryMessage } ) => {
							const opacity = isUploadInProgress ? 0.3 : 1;
							const imageBorderOnSelectedStyle = isSelected && ! ( isUploadInProgress || isUploadFailed || this.state.isCaptionSelected ) ? styles.imageBorder : '';

							const iconRetryContainer = (
								<View style={ styles.modalIcon }>
									{ this.getIcon( ICON_TYPE.RETRY ) }
								</View>
							);

							return (
								<View style={ {
									flex: 1,
									// only set alignSelf if an image exists because alignSelf causes the placeholder
									// to disappear when an aligned image can't be downloaded
									// https://github.com/wordpress-mobile/gutenberg-mobile/issues/1592
									alignSelf: imageWidthWithinContainer && alignToFlex[ align ] }
								} >
									{ ! imageWidthWithinContainer &&
										<View style={ [ this.props.getStylesFromColorScheme( styles.imageContainerUpload, styles.imageContainerUploadDark ),
											{ height: imageContainerHeight } ] } >
											<View style={ styles.imageUploadingIconContainer }>
												{ this.getIcon( ICON_TYPE.UPLOAD ) }
											</View>
										</View> }
									<ImageBackground
										accessible={ true }
										disabled={ ! isSelected }
										accessibilityLabel={ alt }
										accessibilityHint={ __( 'Double tap and hold to edit' ) }
										accessibilityRole={ 'imagebutton' }
										style={ [ imageBorderOnSelectedStyle, { width: finalWidth, height: finalHeight, opacity } ] }
										resizeMethod="scale"
										source={ { uri: url } }
										key={ url }
									>
										{ isUploadFailed &&
											<View style={ [ styles.imageContainer, { flex: 1, backgroundColor: 'rgba(0, 0, 0, 0.5)' } ] } >
												{ iconRetryContainer }
												<Text style={ styles.uploadFailedText }>{ retryMessage }</Text>
											</View>
										}
									</ImageBackground>
								</View>
							);
						} }
					/>
					<BlockCaption
						clientId={ this.props.clientId }
						isSelected={ this.state.isCaptionSelected }
						accessible={ true }
						accessibilityLabelCreator={ ( caption ) =>
							isEmpty( caption ) ?
							/* translators: accessibility text. Empty image caption. */
								( 'Image caption. Empty' ) :
								sprintf(
								/* translators: accessibility text. %s: image caption. */
									__( 'Image caption. %s' ),
									caption )
						}
						onFocus={ this.onFocusCaption }
						onBlur={ this.props.onBlur } // always assign onBlur as props
					/>
				</View>
			</TouchableWithoutFeedback>
		);

		return (
			<MediaUpload allowedTypes={ [ MEDIA_TYPE_IMAGE ] }
				onSelect={ this.onSelectMediaUploadOption }
				render={ ( { open, getMediaOptions } ) => {
					return getImageComponent( open, getMediaOptions );
				} }
			/>
		);
	}
}

export default compose( [
	withSelect( ( select, props ) => {
		const { getMedia } = select( 'core' );
		const { getSettings } = select( 'core/block-editor' );
		const { attributes: { id }, isSelected } = props;
		const {
			imageSizes,
		} = getSettings();

		return {
			image: id && isSelected ? getMedia( id ) : null,
			imageSizes,
		};
	} ),
	withPreferredColorScheme,
] )( ImageEdit );<|MERGE_RESOLUTION|>--- conflicted
+++ resolved
@@ -344,14 +344,8 @@
 						checked={ linkTarget === '_blank' }
 						onChange={ this.onSetNewTab }
 					/>
-<<<<<<< HEAD
 					{ image &&
-						<SelectControl
-=======
-					{ // eslint-disable-next-line no-undef
-						image && __DEV__ &&
 						<CycleSelectControl
->>>>>>> c4be661c
 							icon={ 'editor-expand' }
 							label={ __( 'Size' ) }
 							value={ sizeSlug || DEFAULT_SIZE_SLUG }
