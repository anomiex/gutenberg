--- conflicted
+++ resolved
@@ -11,13 +11,11 @@
 
 ## Unreleased
 
-<<<<<<< HEAD
 ## 1.48.0
 * [**] Buttons block: added width setting. [#28543]
-=======
+
 ## 1.47.2
 * [**] Adds a `replaceBlock` method to iOS bridge delegate with a string to match the clientID and the contents to replace with. [#29734]
->>>>>>> 022c9957
 
 ## 1.47.0
 * [**] Add support for setting Cover block focal point. [#25810]
