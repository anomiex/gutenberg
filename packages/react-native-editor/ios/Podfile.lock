--- conflicted
+++ resolved
@@ -1,7 +1,7 @@
 PODS:
   - boost-for-react-native (1.63.0)
   - BVLinearGradient (2.5.6):
-    - React
+    - React-Core
   - DoubleConversion (1.1.6)
   - FBLazyVector (0.64.0)
   - FBReactNativeSpec (0.64.0):
@@ -12,7 +12,7 @@
     - React-jsi (= 0.64.0)
     - ReactCommon/turbomodule/core (= 0.64.0)
   - glog (0.3.5)
-  - Gutenberg (1.52.1):
+  - Gutenberg (1.52.2):
     - React-Core (= 0.64.0)
     - React-CoreModules (= 0.64.0)
     - React-RCTImage (= 0.64.0)
@@ -26,7 +26,6 @@
     - boost-for-react-native
     - DoubleConversion
     - glog
-<<<<<<< HEAD
   - RCTRequired (0.64.0)
   - RCTTypeSafety (0.64.0):
     - FBLazyVector (= 0.64.0)
@@ -48,35 +47,6 @@
     - React-RCTVibration (= 0.64.0)
   - React-callinvoker (0.64.0)
   - React-Core (0.64.0):
-=======
-  - glog (0.3.5)
-  - Gutenberg (1.52.2):
-    - React-Core (= 0.61.5)
-    - React-CoreModules (= 0.61.5)
-    - React-RCTImage (= 0.61.5)
-    - RNTAztecView
-  - RCTRequired (0.61.5)
-  - RCTTypeSafety (0.61.5):
-    - FBLazyVector (= 0.61.5)
-    - Folly (= 2018.10.22.00)
-    - RCTRequired (= 0.61.5)
-    - React-Core (= 0.61.5)
-  - React (0.61.5):
-    - React-Core (= 0.61.5)
-    - React-Core/DevSupport (= 0.61.5)
-    - React-Core/RCTWebSocket (= 0.61.5)
-    - React-RCTActionSheet (= 0.61.5)
-    - React-RCTAnimation (= 0.61.5)
-    - React-RCTBlob (= 0.61.5)
-    - React-RCTImage (= 0.61.5)
-    - React-RCTLinking (= 0.61.5)
-    - React-RCTNetwork (= 0.61.5)
-    - React-RCTSettings (= 0.61.5)
-    - React-RCTText (= 0.61.5)
-    - React-RCTVibration (= 0.61.5)
-  - React-Core (0.61.5):
-    - Folly (= 2018.10.22.00)
->>>>>>> 7955398b
     - glog
     - RCT-Folly (= 2020.01.13.00)
     - React-Core/Default (= 0.64.0)
@@ -241,22 +211,22 @@
     - React-perflogger (= 0.64.0)
   - React-jsinspector (0.64.0)
   - react-native-blur (0.8.0):
-    - React
+    - React-Core
   - react-native-get-random-values (1.4.0):
-    - React
+    - React-Core
   - react-native-keyboard-aware-scroll-view (0.8.8):
-    - React
+    - React-Core
   - react-native-safe-area (0.5.1):
-    - React
+    - React-Core
   - react-native-safe-area-context (3.1.1):
-    - React
+    - React-Core
   - react-native-slider (3.0.2):
-    - React
+    - React-Core
   - react-native-video (5.0.2):
-    - React
+    - React-Core
     - react-native-video/Video (= 5.0.2)
   - react-native-video/Video (5.0.2):
-    - React
+    - React-Core
   - React-perflogger (0.64.0)
   - React-RCTActionSheet (0.64.0):
     - React-Core/RCTActionSheetHeaders (= 0.64.0)
@@ -322,15 +292,15 @@
     - React-jsi (= 0.64.0)
     - React-perflogger (= 0.64.0)
   - ReactNativeDarkMode (0.0.10):
-    - React
+    - React-Core
   - RNCMaskedView (0.1.10-wp):
-    - React
-  - RNGestureHandler (1.6.0):
-    - React
+    - React-Core
+  - RNGestureHandler (1.10.1):
+    - React-Core
   - RNReanimated (1.9.0):
-    - React
+    - React-Core
   - RNScreens (2.9.0):
-    - React
+    - React-Core
   - RNSVG (9.13.6-gb):
     - React-Core
   - RNTAztecView (1.52.2):
@@ -484,13 +454,12 @@
 
 SPEC CHECKSUMS:
   boost-for-react-native: 39c7adb57c4e60d6c5479dd8623128eb5b3f0f2c
-<<<<<<< HEAD
-  BVLinearGradient: 60a475b2edfe7707deda00278cb8ce9bfe70e669
-  DoubleConversion: cf9b38bf0b2d048436d9a82ad2abe1404f11e7de
+  BVLinearGradient: 48f1964a78bddfae412d1aac5f386c2949fe0306
+  DoubleConversion: 5805e889d232975c086db112ece9ed034df7a0b2
   FBLazyVector: 49cbe4b43e445b06bf29199b6ad2057649e4c8f5
-  FBReactNativeSpec: 420ad7ff87adc491b45199891c72ea531fa4926e
-  glog: 73c2498ac6884b13ede40eda8228cb1eee9d9d62
-  Gutenberg: 694e2b1921f384d3216ffdc569383fbd2663317c
+  FBReactNativeSpec: 3f17a4f1e7021420d4906a0a892b732b437caff8
+  glog: 1f3da668190260b06b429bb211bfbee5cd790c28
+  Gutenberg: 997f6bfdf53f75dc507b9eda7f0e0117ed88991c
   RCT-Folly: ec7a233ccc97cc556cf7237f0db1ff65b986f27c
   RCTRequired: 2f8cb5b7533219bf4218a045f92768129cf7050a
   RCTTypeSafety: 512728b73549e72ad7330b92f3d42936f2a4de5b
@@ -502,13 +471,13 @@
   React-jsi: 74341196d9547cbcbcfa4b3bbbf03af56431d5a1
   React-jsiexecutor: 06a9c77b56902ae7ffcdd7a4905f664adc5d237b
   React-jsinspector: 0ae35a37b20d5e031eb020a69cc5afdbd6406301
-  react-native-blur: cad4d93b364f91e7b7931b3fa935455487e5c33c
-  react-native-get-random-values: 8940331a943a46c165d3ed05802c09c392f8dd46
-  react-native-keyboard-aware-scroll-view: ffa9152671fec9a571197ed2d02e0fcb90206e60
-  react-native-safe-area: e8230b0017d76c00de6b01e2412dcf86b127c6a3
-  react-native-safe-area-context: 4c3249e4840225c61fcd215b136af0a737bccb79
-  react-native-slider: ecb7f25c14f2348d1c1f629a6f2be7611d22a066
-  react-native-video: 961749da457e73bf0b5565edfbaffc25abfb8974
+  react-native-blur: ef741a08d020010ba65e411be0ab82d1d325e7ad
+  react-native-get-random-values: 03edb8dcc2d3f43e55aa67ea13b61b6723bbf047
+  react-native-keyboard-aware-scroll-view: 6cb84879bf07e4cc1caed18b11fb928e142adac6
+  react-native-safe-area: c9cf765aa2dd96159476a99633e7d462ce5bb94f
+  react-native-safe-area-context: c8da723dcddabe15afe95c9d31c56a0cf2b0141c
+  react-native-slider: 2e42dc91e7ab8b35a9c7f2eb3532729a41d0dbe2
+  react-native-video: b8767f54061e475ddd38c22375f46f4d93e5fdfd
   React-perflogger: 9c547d8f06b9bf00cb447f2b75e8d7f19b7e02af
   React-RCTActionSheet: 3080b6e12e0e1a5b313c8c0050699b5c794a1b11
   React-RCTAnimation: 3f96f21a497ae7dabf4d2f150ee43f906aaf516f
@@ -521,55 +490,13 @@
   React-RCTVibration: 0fd6b21751a33cb72fce1a4a33ab9678416d307a
   React-runtimeexecutor: cad74a1eaa53ee6e7a3620231939d8fe2c6afcf0
   ReactCommon: cfe2b7fd20e0dbd2d1185cd7d8f99633fbc5ff05
-  ReactNativeDarkMode: f61376360c5d983907e5c316e8e1c853a8c2f348
-  RNCMaskedView: 744eb642f5d96bd670ea93f59e7a1346ea50976a
-  RNGestureHandler: dde546180bf24af0b5f737c8ad04b6f3fa51609a
-  RNReanimated: b5ccb50650ba06f6e749c7c329a1bc3ae0c88b43
-  RNScreens: c526239bbe0e957b988dacc8d75ac94ec9cb19da
-  RNSVG: 68a534a5db06dcbdaebfd5079349191598caef7b
-  RNTAztecView: 838a741e7a6528ccab0e3a8dc55e807a95b76b2f
-=======
-  BVLinearGradient: 48f1964a78bddfae412d1aac5f386c2949fe0306
-  DoubleConversion: 5805e889d232975c086db112ece9ed034df7a0b2
-  FBLazyVector: aaeaf388755e4f29cd74acbc9e3b8da6d807c37f
-  FBReactNativeSpec: 118d0d177724c2d67f08a59136eb29ef5943ec75
-  Folly: 30e7936e1c45c08d884aa59369ed951a8e68cf51
-  glog: 1f3da668190260b06b429bb211bfbee5cd790c28
-  Gutenberg: 77b15ae5434feb3ec586eed4f94820c3ad290b0f
-  RCTRequired: b153add4da6e7dbc44aebf93f3cf4fcae392ddf1
-  RCTTypeSafety: 9aa1b91d7f9310fc6eadc3cf95126ffe818af320
-  React: b6a59ef847b2b40bb6e0180a97d0ca716969ac78
-  React-Core: 688b451f7d616cc1134ac95295b593d1b5158a04
-  React-CoreModules: d04f8494c1a328b69ec11db9d1137d667f916dcb
-  React-cxxreact: d0f7bcafa196ae410e5300736b424455e7fb7ba7
-  React-jsi: cb2cd74d7ccf4cffb071a46833613edc79cdf8f7
-  React-jsiexecutor: d5525f9ed5f782fdbacb64b9b01a43a9323d2386
-  React-jsinspector: fa0ecc501688c3c4c34f28834a76302233e29dc0
-  react-native-blur: ef741a08d020010ba65e411be0ab82d1d325e7ad
-  react-native-get-random-values: 03edb8dcc2d3f43e55aa67ea13b61b6723bbf047
-  react-native-keyboard-aware-scroll-view: 6cb84879bf07e4cc1caed18b11fb928e142adac6
-  react-native-safe-area: c9cf765aa2dd96159476a99633e7d462ce5bb94f
-  react-native-safe-area-context: c8da723dcddabe15afe95c9d31c56a0cf2b0141c
-  react-native-slider: 2e42dc91e7ab8b35a9c7f2eb3532729a41d0dbe2
-  react-native-video: b8767f54061e475ddd38c22375f46f4d93e5fdfd
-  React-RCTActionSheet: 600b4d10e3aea0913b5a92256d2719c0cdd26d76
-  React-RCTAnimation: 791a87558389c80908ed06cc5dfc5e7920dfa360
-  React-RCTBlob: d89293cc0236d9cb0933d85e430b0bbe81ad1d72
-  React-RCTImage: 6b8e8df449eb7c814c99a92d6b52de6fe39dea4e
-  React-RCTLinking: 121bb231c7503cf9094f4d8461b96a130fabf4a5
-  React-RCTNetwork: fb353640aafcee84ca8b78957297bd395f065c9a
-  React-RCTSettings: 8db258ea2a5efee381fcf7a6d5044e2f8b68b640
-  React-RCTText: 9ccc88273e9a3aacff5094d2175a605efa854dbe
-  React-RCTVibration: a49a1f42bf8f5acf1c3e297097517c6b3af377ad
-  ReactCommon: 198c7c8d3591f975e5431bec1b0b3b581aa1c5dd
   ReactNativeDarkMode: 6d807bc8373b872472c8541fc3341817d979a6fb
   RNCMaskedView: 66caacf33c86eaa7d22b43178dd998257d5c2e4d
-  RNGestureHandler: 7a377d0580c9f07df99e590bbcefd616ee0e2626
+  RNGestureHandler: 5e58135436aacc1c5d29b75547d3d2b9430d052c
   RNReanimated: f05baf4cd76b6eab2e4d7e2b244424960b968918
   RNScreens: 953633729a42e23ad0c93574d676b361e3335e8b
   RNSVG: 46c4b680fe18237fa01eb7d7b311d77618fde31f
   RNTAztecView: 591a6ec6718d9f9fa6e2c524142387df37df742f
->>>>>>> 7955398b
   WordPress-Aztec-iOS: 870c93297849072aadfc2223e284094e73023e82
   Yoga: 8c8436d4171c87504c648ae23b1d81242bdf3bbf
 
