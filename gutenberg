<<<<<<< HEAD
tree 8914e8a387753b79d27307e1eaa3507c0c01f1c1
parent 567216fd80e140c46e350de3695330f493f2283a
author Dave Smith <getdavemail@gmail.com> 1572263446 +0000
committer GitHub <noreply@github.com> 1572263446 +0000
gpgsig -----BEGIN PGP SIGNATURE-----
 
 wsBcBAABCAAQBQJdttYWCRBK7hj4Ov3rIwAAdHIIADQbDD0rzh3wFgANs9quw/Wu
 MNhnYpvNa5akYui/NeEN2wmfAfeNF0Ow6P0qsdV6Qv3Nshu0YVlpH+Q6S5ZTUm8V
 DAiXUKU27BvN0YZwN/jaHc677HtK2RdsfG57yWRDWozxx3Vx6z0mHTA6nLyAOGTw
 7iBVbGNb1ySUCOzEld7Do4BGaM1YkIavE/LjDdapXFB2jQDU+0Uf9VGC7cPKfbxq
 SEe3OEHeQquAxmgbjZ5a/fl4WKnXpwv8EQEX22eHsHy+kSdKkdRLKk+tMLsVg5/K
 QHCUnUBYBUUDYwzirv0rWJyOBLvOHv0yxh5JD2ZSQn/5DTpNXgv/pd7KQtUZLc8=
 =ScHy
 -----END PGP SIGNATURE-----
 

Add `DimensionControl` component (#16791)

* Adds initial component

Note this is copied wholescale from original PR https://github.com/WordPress/gutenberg/pull/16730

* Remove redunant files. Refactors tests.

* Updates docs

* Checks callbacks are functions prior to calling

* Adds temp testing example usage of component to Group Block

* Updates to allow sizes as an (optionaly) prop dependency

* Update default value label

* Removes unnecessary InstanceId HOC usage

Addresses https://github.com/WordPress/gutenberg/pull/16791#discussion_r323906696

* Remove unused abbreviation in size table

* Revert "Adds temp testing example usage of component to Group Block"

This reverts commit 6f9f3bfd2a7c1a08ecfab143384d414701f0c1e8.

* Remove arbitrary size value from sizes list

This is not required as we cannot know how the dimensions component will be used. Therefore sticking with relative values via the slugs is safer. These can be mapped on a case by case basis as required.

* Remove icon label for a11y reasons

Addresses https://github.com/WordPress/gutenberg/pull/16791#discussion_r324103481

* Update component docs for consistency, spelling and grammar

* Tweak docblock formats

* Update test snapshots to match new default value

* Update API from onSpacingChange to more agnostic onChange

Addresses https://github.com/WordPress/gutenberg/pull/16791#discussion_r331622801

* Update tests to cover onChange handler renamed

* Update currentSize prop to value for consistency with other components

* Removes onReset in favour of onChange with undefined for consistency

Adddresses https://github.com/WordPress/gutenberg/pull/16791#discussion_r331624272

* Move component to @wordpress/components package

* Remove invalid font sizes style import

Accidentally included from rebase.

* Deps update due to rebase

* Remove unneeded doc blocks

* Remove usage suggestion which was not helpful

* Update readme docs to match current API

Addresses https://github.com/WordPress/gutenberg/pull/16791#discussion_r332692714

* Export as experimental component

Addresses https://github.com/WordPress/gutenberg/pull/16791#discussion_r332694561

* Revert "Deps update due to rebase"

This reverts commit 95d00f39010edfaac620980e0d0e7c1001a68c98.

Addresses https://github.com/WordPress/gutenberg/pull/16791#discussion_r332691520
=======
tree ecf703e5ec32ba117cd1ac786f9eab612b44644e
parent 3d6392dd207e77b1e0f5d7eeceb0721455a00714
author etoledom <etoledom@icloud.com> 1572862653 +0100
committer GitHub <noreply@github.com> 1572862653 +0100
gpgsig -----BEGIN PGP SIGNATURE-----
 
 wsBcBAABCAAQBQJdv/q9CRBK7hj4Ov3rIwAAdHIIAB0OW66IdbLrExmjYYP0mGP6
 fKWGXnGLZ+COWywvG+3X6oLJopQGyfGGGCe5KTJIUZUsQt8HaqxmDlB3RD4lhs8I
 QdqEsHSaHxx3kZidq/AWRuG1R50zOZ7JX4Z6gNxgsHZW7Uru4pRRh98KGQgi2S+4
 X5raeXRBiY9rWxOHaFOgGWcJld95LpIpnvg3SvYSbXlKHs4v3XJ0qh8jIzh0Xx0t
 8axwcEXRfI0xFtYtNhclWfM3xQEsetRY3DzydI2++tA4XnTVRApDKND2S/Oy7bQJ
 pVVkljOUO+2qqRYXPlFmdO1nBI81WsT80JXZEA64+DrYBfGSwOp3bQq1+1C08Fo=
 =4p40
 -----END PGP SIGNATURE-----
 

[rnmobile] Release 1.16.0 to master (#18261)

* Force block inserter to re-render on device rotation (#18101)

* Force block inserter to re-render on device rotation

* Dummy

* Revert "Dummy"

This reverts commit 037f076679cb8f89a65ecafdd9130465a0fc03d9.

* Add left right borders to inner blocks (#18109)

* [Mobile]Remove alignment options from Media & Text until they are fixed (#18112)

* Remove alignment options temporarily

* Dummy commit

* Fix: remove getItemLayout which causes scroll position issue (#18060)

* Fix: Media & Text Loses upload status if post is closed/reopened during the upload (#18137)

* Prevent deleting mediaType on upload progress

* Call onMediaUpdate instead of onSelectMedia

* Dummy commit

* Revert "Dummy commit"

This reverts commit 5ce06d61f74af688b9d938c99e2d9fdad090a42c.

* Limit requestMediaImport calls for only image type

* Update comment

* Dummy commit

* Revert "Dummy commit"

This reverts commit 99584e41b097792d61370e9a0ac3c9ab52cf9bf4.

* Fix handling of pasted images and prevent thumbnail uploads (#18215)

* Fix handling of pasted images and prevent thumbnail uploads

* Fix lint errors

* Remove check for image for sync.

* Include the RN mobile releases branch in Travis branches
>>>>>>> 67184d16
<|MERGE_RESOLUTION|>--- conflicted
+++ resolved
@@ -1,100 +1,3 @@
-<<<<<<< HEAD
-tree 8914e8a387753b79d27307e1eaa3507c0c01f1c1
-parent 567216fd80e140c46e350de3695330f493f2283a
-author Dave Smith <getdavemail@gmail.com> 1572263446 +0000
-committer GitHub <noreply@github.com> 1572263446 +0000
-gpgsig -----BEGIN PGP SIGNATURE-----
- 
- wsBcBAABCAAQBQJdttYWCRBK7hj4Ov3rIwAAdHIIADQbDD0rzh3wFgANs9quw/Wu
- MNhnYpvNa5akYui/NeEN2wmfAfeNF0Ow6P0qsdV6Qv3Nshu0YVlpH+Q6S5ZTUm8V
- DAiXUKU27BvN0YZwN/jaHc677HtK2RdsfG57yWRDWozxx3Vx6z0mHTA6nLyAOGTw
- 7iBVbGNb1ySUCOzEld7Do4BGaM1YkIavE/LjDdapXFB2jQDU+0Uf9VGC7cPKfbxq
- SEe3OEHeQquAxmgbjZ5a/fl4WKnXpwv8EQEX22eHsHy+kSdKkdRLKk+tMLsVg5/K
- QHCUnUBYBUUDYwzirv0rWJyOBLvOHv0yxh5JD2ZSQn/5DTpNXgv/pd7KQtUZLc8=
- =ScHy
- -----END PGP SIGNATURE-----
- 
-
-Add `DimensionControl` component (#16791)
-
-* Adds initial component
-
-Note this is copied wholescale from original PR https://github.com/WordPress/gutenberg/pull/16730
-
-* Remove redunant files. Refactors tests.
-
-* Updates docs
-
-* Checks callbacks are functions prior to calling
-
-* Adds temp testing example usage of component to Group Block
-
-* Updates to allow sizes as an (optionaly) prop dependency
-
-* Update default value label
-
-* Removes unnecessary InstanceId HOC usage
-
-Addresses https://github.com/WordPress/gutenberg/pull/16791#discussion_r323906696
-
-* Remove unused abbreviation in size table
-
-* Revert "Adds temp testing example usage of component to Group Block"
-
-This reverts commit 6f9f3bfd2a7c1a08ecfab143384d414701f0c1e8.
-
-* Remove arbitrary size value from sizes list
-
-This is not required as we cannot know how the dimensions component will be used. Therefore sticking with relative values via the slugs is safer. These can be mapped on a case by case basis as required.
-
-* Remove icon label for a11y reasons
-
-Addresses https://github.com/WordPress/gutenberg/pull/16791#discussion_r324103481
-
-* Update component docs for consistency, spelling and grammar
-
-* Tweak docblock formats
-
-* Update test snapshots to match new default value
-
-* Update API from onSpacingChange to more agnostic onChange
-
-Addresses https://github.com/WordPress/gutenberg/pull/16791#discussion_r331622801
-
-* Update tests to cover onChange handler renamed
-
-* Update currentSize prop to value for consistency with other components
-
-* Removes onReset in favour of onChange with undefined for consistency
-
-Adddresses https://github.com/WordPress/gutenberg/pull/16791#discussion_r331624272
-
-* Move component to @wordpress/components package
-
-* Remove invalid font sizes style import
-
-Accidentally included from rebase.
-
-* Deps update due to rebase
-
-* Remove unneeded doc blocks
-
-* Remove usage suggestion which was not helpful
-
-* Update readme docs to match current API
-
-Addresses https://github.com/WordPress/gutenberg/pull/16791#discussion_r332692714
-
-* Export as experimental component
-
-Addresses https://github.com/WordPress/gutenberg/pull/16791#discussion_r332694561
-
-* Revert "Deps update due to rebase"
-
-This reverts commit 95d00f39010edfaac620980e0d0e7c1001a68c98.
-
-Addresses https://github.com/WordPress/gutenberg/pull/16791#discussion_r332691520
-=======
 tree ecf703e5ec32ba117cd1ac786f9eab612b44644e
 parent 3d6392dd207e77b1e0f5d7eeceb0721455a00714
 author etoledom <etoledom@icloud.com> 1572862653 +0100
@@ -113,55 +16,54 @@
 
 [rnmobile] Release 1.16.0 to master (#18261)
 
-* Force block inserter to re-render on device rotation (#18101)
-
-* Force block inserter to re-render on device rotation
-
-* Dummy
-
-* Revert "Dummy"
-
-This reverts commit 037f076679cb8f89a65ecafdd9130465a0fc03d9.
-
-* Add left right borders to inner blocks (#18109)
-
-* [Mobile]Remove alignment options from Media & Text until they are fixed (#18112)
-
-* Remove alignment options temporarily
-
-* Dummy commit
-
-* Fix: remove getItemLayout which causes scroll position issue (#18060)
-
-* Fix: Media & Text Loses upload status if post is closed/reopened during the upload (#18137)
-
-* Prevent deleting mediaType on upload progress
-
-* Call onMediaUpdate instead of onSelectMedia
-
-* Dummy commit
-
-* Revert "Dummy commit"
-
-This reverts commit 5ce06d61f74af688b9d938c99e2d9fdad090a42c.
-
-* Limit requestMediaImport calls for only image type
-
-* Update comment
-
-* Dummy commit
-
-* Revert "Dummy commit"
-
-This reverts commit 99584e41b097792d61370e9a0ac3c9ab52cf9bf4.
-
-* Fix handling of pasted images and prevent thumbnail uploads (#18215)
-
-* Fix handling of pasted images and prevent thumbnail uploads
-
-* Fix lint errors
-
-* Remove check for image for sync.
-
-* Include the RN mobile releases branch in Travis branches
->>>>>>> 67184d16
+* Force block inserter to re-render on device rotation (#18101)
+
+* Force block inserter to re-render on device rotation
+
+* Dummy
+
+* Revert "Dummy"
+
+This reverts commit 037f076679cb8f89a65ecafdd9130465a0fc03d9.
+
+* Add left right borders to inner blocks (#18109)
+
+* [Mobile]Remove alignment options from Media & Text until they are fixed (#18112)
+
+* Remove alignment options temporarily
+
+* Dummy commit
+
+* Fix: remove getItemLayout which causes scroll position issue (#18060)
+
+* Fix: Media & Text Loses upload status if post is closed/reopened during the upload (#18137)
+
+* Prevent deleting mediaType on upload progress
+
+* Call onMediaUpdate instead of onSelectMedia
+
+* Dummy commit
+
+* Revert "Dummy commit"
+
+This reverts commit 5ce06d61f74af688b9d938c99e2d9fdad090a42c.
+
+* Limit requestMediaImport calls for only image type
+
+* Update comment
+
+* Dummy commit
+
+* Revert "Dummy commit"
+
+This reverts commit 99584e41b097792d61370e9a0ac3c9ab52cf9bf4.
+
+* Fix handling of pasted images and prevent thumbnail uploads (#18215)
+
+* Fix handling of pasted images and prevent thumbnail uploads
+
+* Fix lint errors
+
+* Remove check for image for sync.
+
+* Include the RN mobile releases branch in Travis branches