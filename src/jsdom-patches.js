/** @flow
 * @format */

/**
 * This file is used in src/globals.js to patch jsdom-jscore.
 *
 * Node.prototype.contains is implemented as a simple recursive function.
 *
 * Node.prototype.insertBefore is re-implemented (code copied) with the
 * WrongDocumentError exception disabled.
 *
 * Element.prototype.matches is aliased to Element.prototype.matchesSelector.
 *
 * Getters are defined on the Node.prototype for the following properties:
 * parentElement, previousElementSibling, nextElementSibling.
 */

/**
 * External dependencies
 */
import jsdom from 'jsdom-jscore-rn';
import jsdomLevel1Core from 'jsdom-jscore-rn/lib/jsdom/level1/core';

// must be called to initialize jsdom before patching prototypes
jsdom.html( '', null, null );

const { core } = jsdomLevel1Core.dom.level1;
const { Node, Element, CharacterData } = core;

// Exception codes
const { NO_MODIFICATION_ALLOWED_ERR, HIERARCHY_REQUEST_ERR, NOT_FOUND_ERR } = core;

// Node types
const { ATTRIBUTE_NODE, DOCUMENT_FRAGMENT_NODE } = Node;

/**
 * Simple recursive implementation of Node.contains method
 * @param {number} otherNode Another node (may be the same node).
 * @return {boolean} true if otherNode is a descendant of this node, or is this
 * node, false otherwise.
 *
 * This function is necessary in the mobile environment, because there are code
 * paths that make use of functions in the Gutenberg (web) project, which has
 * expectation that this is implemented (as it is in the browser environment).
 */
Node.prototype.contains = function( otherNode ) {
	return (
		this === otherNode ||
		Array.prototype.some.call( this._childNodes, ( childNode ) => {
			return childNode.contains( otherNode );
		} )
	);
};

/**
 * Copy of insertBefore function from jsdom-jscore, WRONG_DOCUMENT_ERR exception
 * disabled.
 * @param {Object} newChild The node to be insterted.
 * @param {Object} refChild The node before which newChild is inserted.
 * @return {Object} the newly inserted child node
 *
 * This function is modified here to remove the WRONG_DOCUMENT_ERR exception
 * that is no longer part of the DOM spec for this function.
 * see: https://github.com/jsdom/jsdom/issues/717 for more information, * and:
 * https://dom.spec.whatwg.org/#dom-node-insertbefore for the latest spec.
 */
Node.prototype.insertBefore = function( /* Node */ newChild, /* Node*/ refChild ) {
	if ( this._readonly === true ) {
		throw new core.DOMException(
			NO_MODIFICATION_ALLOWED_ERR,
			'Attempting to modify a read-only node'
		);
	}

	// Adopt unowned children, for weird nodes like DocumentType
	if ( ! newChild._ownerDocument ) {
		newChild._ownerDocument = this._ownerDocument;
	}

	/*
	 * This is commented out to prevent WrongDocumentError
	 * see: https://github.com/jsdom/jsdom/issues/717
	 *
	// TODO - if (!newChild) then?
	if (newChild._ownerDocument !== this._ownerDocument) {
		throw new core.DOMException(WRONG_DOCUMENT_ERR);
	}
	*/

	if ( newChild.nodeType && newChild.nodeType === ATTRIBUTE_NODE ) {
		throw new core.DOMException( HIERARCHY_REQUEST_ERR );
	}

	// search for parents matching the newChild
	let current = this;
	do {
		if ( current === newChild ) {
			throw new core.DOMException( HIERARCHY_REQUEST_ERR );
		}
	} while ( ( current = current._parentNode ) );

	// fragments are merged into the element
	if ( newChild.nodeType === DOCUMENT_FRAGMENT_NODE ) {
		let tmpNode,
			i = newChild._childNodes.length;
		while ( i-- > 0 ) {
			tmpNode = newChild.removeChild( newChild.firstChild );
			this.insertBefore( tmpNode, refChild );
		}
	} else if ( newChild === refChild ) {
		return newChild;
	} else {
		// if the newChild is already in the tree elsewhere, remove it first
		if ( newChild._parentNode ) {
			newChild._parentNode.removeChild( newChild );
		}

		if ( refChild === null ) {
			// eslint-disable-next-line no-var
			var refChildIndex = this._childNodes.length;
		} else {
			// eslint-disable-next-line no-redeclare, no-var
			var refChildIndex = this._indexOf( refChild );
			if ( refChildIndex === -1 ) {
				throw new core.DOMException( NOT_FOUND_ERR );
			}
		}

		Array.prototype.splice.call( this._childNodes, refChildIndex, 0, newChild );

		newChild._parentNode = this;
		if ( this._attached && newChild._attach ) {
			newChild._attach();
		}

		this._modified();
	}

	return newChild;
}; // raises(DOMException);

/*
 * This is merely an alias (polyfill not needed).
 * see: https://developer.mozilla.org/en-US/docs/Web/API/Element/matches#Polyfill
 *
 * This function is necessary in the mobile environment, because there are code
 * paths that make use of functions in the Gutenberg (web) project, which has
 * expectation that this is implemented (as it is in the browser environment).
 */
Element.prototype.matches = Element.prototype.matchesSelector;

/*
 * Implementation of Element.prototype.closest that it's missing from the jsdom-jscore fork we're using.
 * See https://github.com/wordpress-mobile/gutenberg-mobile/issues/1625
 */
Element.prototype.closest = function( selector ) {
	let el = this;
	while ( el ) {
		if ( el.matches( selector ) ) {
			return el;
		}
		el = el.parentElement;
	}
	return null;
};

/**
 * Helper function to check if a node implements the NonDocumentTypeChildNode
 * interface
 * @param {Object} node Node to check
 * @return {boolean} true if node is a NonDocumentTypeChildNode, false otherwise
 *
 * This function is needed to implement the previousElementSibling and
 * nextElementSibling properties.
 * See: https://dom.spec.whatwg.org/#interface-nondocumenttypechildnode
 */
function isNonDocumentTypeChildNode( node ) {
	return node instanceof Element || node instanceof CharacterData;
}

// $FlowFixMe
Object.defineProperties( Node.prototype, {
	/*
	* This defines parentElement property on the Node prototype using a getter.
	* See: https://dom.spec.whatwg.org/#parent-element
	*/
	parentElement: {
		get() {
			const parent = this.parentNode;

			if ( parent && parent.nodeType === Node.ELEMENT_NODE ) {
				return parent;
			}

			return null;
		},
	},
	/*
	* This defines previousElementSibling property on the Node prototype using a
	* getter.
	* See: https://dom.spec.whatwg.org/#dom-nondocumenttypechildnode-previouselementsibling
	*/
	previousElementSibling: {
		get() {
			// Property is undefined if node is not a NonDocumentTypeChildNode
			if ( ! isNonDocumentTypeChildNode( this ) ) {
				return;
			}

			let sibling = this.previousSibling;

			while ( sibling && sibling.nodeType !== Node.ELEMENT_NODE ) {
				sibling = sibling.previousSibling;
			}

			return sibling;
		},
	},
	/*
	* This defines nextElementSibling property on the Node prototype using a
	* getter.
	* See: https://dom.spec.whatwg.org/#dom-nondocumenttypechildnode-nextelementsibling
	*/
	nextElementSibling: {
		get() {
			// Property is undefined if node is not a NonDocumentTypeChildNode
			if ( ! isNonDocumentTypeChildNode( this ) ) {
				return;
			}

			let sibling = this.nextSibling;

			while ( sibling && sibling.nodeType !== Node.ELEMENT_NODE ) {
				sibling = sibling.nextSibling;
			}

			return sibling;
		},
	},
} );

class DOMParser {
<<<<<<< HEAD
=======
	// This is required for the stripHTML function, but it doesn't necessarily
	// conform to the DOM standard.
	// See https://github.com/wordpress-mobile/gutenberg-mobile/pull/1771
>>>>>>> fc03918c
	parseFromString( string ) {
		return jsdom.html( string );
	}
}

global.DOMParser = DOMParser;<|MERGE_RESOLUTION|>--- conflicted
+++ resolved
@@ -240,12 +240,9 @@
 } );
 
 class DOMParser {
-<<<<<<< HEAD
-=======
 	// This is required for the stripHTML function, but it doesn't necessarily
 	// conform to the DOM standard.
 	// See https://github.com/wordpress-mobile/gutenberg-mobile/pull/1771
->>>>>>> fc03918c
 	parseFromString( string ) {
 		return jsdom.html( string );
 	}
