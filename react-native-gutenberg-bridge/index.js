/** @format */

/**
 * External dependencies
 */
import { NativeModules, NativeEventEmitter, Platform } from 'react-native';

const { RNReactNativeGutenbergBridge } = NativeModules;
const isIOS = Platform.OS === 'ios';
const isAndroid = Platform.OS === 'android';

const gutenbergBridgeEvents = new NativeEventEmitter( RNReactNativeGutenbergBridge );

export const { isInitialColorSchemeDark } = RNReactNativeGutenbergBridge;

export const mediaSources = {
	deviceLibrary: 'DEVICE_MEDIA_LIBRARY',
	deviceCamera: 'DEVICE_CAMERA',
	siteMediaLibrary: 'SITE_MEDIA_LIBRARY',
};

export const userEvents = {
	editorSessionTemplateApply: 'editor_session_template_apply',
	editorSessionTemplatePreview: 'editor_session_template_preview',
};

// Console polyfill from react-native

export function nativeLoggingHook( message, logLevel ) {
	RNReactNativeGutenbergBridge.editorDidEmitLog( message, logLevel );
}

// Send messages

export function sendNativeEditorDidLayout() {
	// For now, this is only needed on iOS to solve layout issues with the toolbar.
	// If this become necessary on Android in the future, we can try to build a registration API from Native
	// to register messages it wants to receive, similar to the Native -> JS messages listener system.
	if ( isIOS ) {
		RNReactNativeGutenbergBridge.editorDidLayout();
	}
}

// Register listeners

export function subscribeParentGetHtml( callback ) {
	return gutenbergBridgeEvents.addListener( 'requestGetHtml', callback );
}

export function subscribeParentToggleHTMLMode( callback ) {
	return gutenbergBridgeEvents.addListener( 'toggleHTMLMode', callback );
}

export function subscribeSetFocusOnTitle( callback ) {
	return gutenbergBridgeEvents.addListener( 'setFocusOnTitle', callback );
}

export function subscribeSetTitle( callback ) {
	return gutenbergBridgeEvents.addListener( 'setTitle', callback );
}

export function subscribeUpdateHtml( callback ) {
	return gutenbergBridgeEvents.addListener( 'updateHtml', callback );
}

export function subscribeMediaUpload( callback ) {
	return gutenbergBridgeEvents.addListener( 'mediaUpload', callback );
}

export function subscribeMediaAppend( callback ) {
	return gutenbergBridgeEvents.addListener( 'mediaAppend', callback );
}

export function subscribeAndroidModalClosed( callback ) {
	return isAndroid ? gutenbergBridgeEvents.addListener( 'notifyModalClosed', callback ) : undefined;
}

<<<<<<< HEAD
export function subscribeUpdateTheme( callback ) {
	return gutenbergBridgeEvents.addListener( 'updateTheme', callback );
=======
export function subscribePreferredColorScheme( callback ) {
	return gutenbergBridgeEvents.addListener( 'preferredColorScheme', callback );
>>>>>>> 6d7a9952
}

/**
 * Request media picker for the given media source.
 *
 * Kinds of media source can be device library, camera, etc.
 *
 * @param {string}         source    The media source to request media from.
 * @param {Array<string>}  filter    Array of media types to filter the media to select.
 * @param {boolean}        multiple  Is multiple selection allowed?
 * @param {Function}       callback  RN Callback function to be called with the selected media objects.
 */
export function requestMediaPicker( source, filter, multiple, callback ) {
	RNReactNativeGutenbergBridge.requestMediaPickFrom( source, filter, multiple, callback );
}

export function requestMediaImport( url, callback ) {
	return RNReactNativeGutenbergBridge.requestMediaImport( url, callback );
}

export function mediaUploadSync() {
	return RNReactNativeGutenbergBridge.mediaUploadSync();
}

export function requestImageFailedRetryDialog( mediaId ) {
	return RNReactNativeGutenbergBridge.requestImageFailedRetryDialog( mediaId );
}

export function requestImageUploadCancelDialog( mediaId ) {
	return RNReactNativeGutenbergBridge.requestImageUploadCancelDialog( mediaId );
}

export function requestImageUploadCancel( mediaId ) {
	return RNReactNativeGutenbergBridge.requestImageUploadCancel( mediaId );
}

export function getOtherMediaOptions( filter, callback ) {
	return RNReactNativeGutenbergBridge.getOtherMediaOptions( filter, callback );
}

export function requestImageFullscreenPreview( currentImageUrl, originalImageUrl ) {
	if ( isIOS ) {
		return RNReactNativeGutenbergBridge.requestImageFullscreenPreview( currentImageUrl, originalImageUrl );
	}
	return RNReactNativeGutenbergBridge.requestImageFullscreenPreview( originalImageUrl || currentImageUrl );
}

export function requestMediaEditor( mediaUrl, callback ) {
	return RNReactNativeGutenbergBridge.requestMediaEditor( mediaUrl, callback );
}

export function fetchRequest( path ) {
	return RNReactNativeGutenbergBridge.fetchRequest( path );
}

export function logUserEvent( event, properties ) {
	return RNReactNativeGutenbergBridge.logUserEvent( event, properties );
}

export default RNReactNativeGutenbergBridge;<|MERGE_RESOLUTION|>--- conflicted
+++ resolved
@@ -75,13 +75,12 @@
 	return isAndroid ? gutenbergBridgeEvents.addListener( 'notifyModalClosed', callback ) : undefined;
 }
 
-<<<<<<< HEAD
 export function subscribeUpdateTheme( callback ) {
 	return gutenbergBridgeEvents.addListener( 'updateTheme', callback );
-=======
+}
+
 export function subscribePreferredColorScheme( callback ) {
 	return gutenbergBridgeEvents.addListener( 'preferredColorScheme', callback );
->>>>>>> 6d7a9952
 }
 
 /**
